/*
 * Copyright (c) 2017, 2019, 2021 Arm Limited.
 *
 * SPDX-License-Identifier: MIT
 *
 * Permission is hereby granted, free of charge, to any person obtaining a copy
 * of this software and associated documentation files (the "Software"), to
 * deal in the Software without restriction, including without limitation the
 * rights to use, copy, modify, merge, publish, distribute, sublicense, and/or
 * sell copies of the Software, and to permit persons to whom the Software is
 * furnished to do so, subject to the following conditions:
 *
 * The above copyright notice and this permission notice shall be included in all
 * copies or substantial portions of the Software.
 *
 * THE SOFTWARE IS PROVIDED "AS IS", WITHOUT WARRANTY OF ANY KIND, EXPRESS OR
 * IMPLIED, INCLUDING BUT NOT LIMITED TO THE WARRANTIES OF MERCHANTABILITY,
 * FITNESS FOR A PARTICULAR PURPOSE AND NONINFRINGEMENT. IN NO EVENT SHALL THE
 * AUTHORS OR COPYRIGHT HOLDERS BE LIABLE FOR ANY CLAIM, DAMAGES OR OTHER
 * LIABILITY, WHETHER IN AN ACTION OF CONTRACT, TORT OR OTHERWISE, ARISING FROM,
 * OUT OF OR IN CONNECTION WITH THE SOFTWARE OR THE USE OR OTHER DEALINGS IN THE
 * SOFTWARE.
 */

/**
 * @file swapchain_api.cpp
 *
 * @brief Contains the Vulkan entrypoints for the swapchain.
 */

#include <cassert>
#include <cstdlib>
#include <new>

#include <wsi/wsi_factory.hpp>

#include "private_data.hpp"
#include "swapchain_api.hpp"
#include <util/helpers.hpp>

VWL_VKAPI_CALL(VkResult)
wsi_layer_vkCreateSwapchainKHR(VkDevice device, const VkSwapchainCreateInfoKHR *pSwapchainCreateInfo,
                               const VkAllocationCallbacks *pAllocator, VkSwapchainKHR *pSwapchain) VWL_API_POST
{
   assert(pSwapchain != nullptr);
   layer::device_private_data &device_data = layer::device_private_data::get(device);
   VkSurfaceKHR surface = pSwapchainCreateInfo->surface;

   if (!device_data.should_layer_create_swapchain(surface))
   {
      if (!device_data.can_icds_create_swapchain(surface))
      {
         return VK_ERROR_INITIALIZATION_FAILED;
      }
      return device_data.disp.CreateSwapchainKHR(device_data.device, pSwapchainCreateInfo, pAllocator, pSwapchain);
   }

   auto sc = wsi::allocate_surface_swapchain(surface, device_data, pAllocator);
   if (sc == nullptr)
   {
      return VK_ERROR_OUT_OF_HOST_MEMORY;
   }

   VkResult result = sc->init(device, pSwapchainCreateInfo);
   if (result != VK_SUCCESS)
   {
      return result;
   }

   result = device_data.add_layer_swapchain(reinterpret_cast<VkSwapchainKHR>(sc.get()));
   if (result != VK_SUCCESS)
   {
      return result;
   }

   *pSwapchain = reinterpret_cast<VkSwapchainKHR>(sc.release());
   return result;
}

VWL_VKAPI_CALL(void)
wsi_layer_vkDestroySwapchainKHR(VkDevice device, VkSwapchainKHR swapc,
                                const VkAllocationCallbacks *pAllocator) VWL_API_POST
{
   layer::device_private_data &device_data = layer::device_private_data::get(device);

   if (!device_data.layer_owns_swapchain(swapc))
   {
      return device_data.disp.DestroySwapchainKHR(device_data.device, swapc, pAllocator);
   }

   assert(swapc != VK_NULL_HANDLE);
   wsi::swapchain_base *sc = reinterpret_cast<wsi::swapchain_base *>(swapc);
   wsi::destroy_surface_swapchain(sc, device_data, pAllocator);
}

VWL_VKAPI_CALL(VkResult)
wsi_layer_vkGetSwapchainImagesKHR(VkDevice device, VkSwapchainKHR swapc, uint32_t *pSwapchainImageCount,
                                  VkImage *pSwapchainImages) VWL_API_POST
{
   layer::device_private_data &device_data = layer::device_private_data::get(device);

   if (!device_data.layer_owns_swapchain(swapc))
   {
      return device_data.disp.GetSwapchainImagesKHR(device_data.device, swapc, pSwapchainImageCount, pSwapchainImages);
   }

   assert(pSwapchainImageCount != nullptr);
   assert(swapc != VK_NULL_HANDLE);
   wsi::swapchain_base *sc = reinterpret_cast<wsi::swapchain_base *>(swapc);
   return sc->get_swapchain_images(pSwapchainImageCount, pSwapchainImages);
}

VWL_VKAPI_CALL(VkResult)
wsi_layer_vkAcquireNextImageKHR(VkDevice device, VkSwapchainKHR swapc, uint64_t timeout, VkSemaphore semaphore,
                                VkFence fence, uint32_t *pImageIndex) VWL_API_POST
{
   layer::device_private_data &device_data = layer::device_private_data::get(device);

   if (!device_data.layer_owns_swapchain(swapc))
   {
      return device_data.disp.AcquireNextImageKHR(device_data.device, swapc, timeout, semaphore, fence, pImageIndex);
   }

   assert(swapc != VK_NULL_HANDLE);
   assert(semaphore != VK_NULL_HANDLE || fence != VK_NULL_HANDLE);
   assert(pImageIndex != nullptr);
   wsi::swapchain_base *sc = reinterpret_cast<wsi::swapchain_base *>(swapc);
   return sc->acquire_next_image(timeout, semaphore, fence, pImageIndex);
}

<<<<<<< HEAD
static VkResult submit_wait_request(VkQueue queue, const VkPresentInfoKHR &present_info,
                                    layer::device_private_data &device_data)
{
   util::vector<VkSemaphore> swapchain_semaphores{ util::allocator(device_data.get_allocator(),
                                                                   VK_SYSTEM_ALLOCATION_SCOPE_COMMAND) };
   if (!swapchain_semaphores.try_resize(present_info.swapchainCount))
   {
      return VK_ERROR_OUT_OF_HOST_MEMORY;
   }

   for (uint32_t i = 0; i < present_info.swapchainCount; ++i)
   {
      auto swapchain = reinterpret_cast<wsi::swapchain_base *>(present_info.pSwapchains[i]);
      swapchain_semaphores[i] = swapchain->get_image_present_semaphore(present_info.pImageIndices[i]);
   }

   util::vector<VkPipelineStageFlags> pipeline_stage_flags{ util::allocator(device_data.get_allocator(),
                                                                            VK_SYSTEM_ALLOCATION_SCOPE_COMMAND) };
   if (!pipeline_stage_flags.try_resize(present_info.waitSemaphoreCount))
   {
      return VK_ERROR_OUT_OF_HOST_MEMORY;
   }

   for (uint32_t i = 0; i < present_info.waitSemaphoreCount; ++i)
   {
      pipeline_stage_flags[i] = VK_PIPELINE_STAGE_BOTTOM_OF_PIPE_BIT;
   }

   VkSubmitInfo submit_info = {
      VK_STRUCTURE_TYPE_SUBMIT_INFO,
      NULL,
      present_info.waitSemaphoreCount,
      present_info.pWaitSemaphores,
      pipeline_stage_flags.data(),
      0,
      NULL,
      static_cast<uint32_t>(swapchain_semaphores.size()),
      swapchain_semaphores.data(),
   };

   VkResult result = device_data.disp.QueueSubmit(queue, 1, &submit_info, VK_NULL_HANDLE);
   if (result != VK_SUCCESS)
   {
      return result;
   }

   return VK_SUCCESS;
}

VKAPI_ATTR VkResult wsi_layer_vkQueuePresentKHR(VkQueue queue, const VkPresentInfoKHR *pPresentInfo)
=======
VWL_VKAPI_CALL(VkResult)
wsi_layer_vkQueuePresentKHR(VkQueue queue, const VkPresentInfoKHR *pPresentInfo) VWL_API_POST
>>>>>>> 5bf469a2
{
   assert(queue != VK_NULL_HANDLE);
   assert(pPresentInfo != nullptr);

   layer::device_private_data &device_data = layer::device_private_data::get(queue);

   if (!device_data.layer_owns_all_swapchains(pPresentInfo->pSwapchains, pPresentInfo->swapchainCount))
   {
      return device_data.disp.QueuePresentKHR(queue, pPresentInfo);
   }

   /* Avoid allocating on the heap when there is only one swapchain. */
   VkResult res = VK_SUCCESS;
   const VkPresentInfoKHR *present_info = pPresentInfo;
   if (pPresentInfo->swapchainCount > 1)
   {
      res = submit_wait_request(queue, *pPresentInfo, device_data);
      if (res != VK_SUCCESS)
      {
         return res;
      }

      present_info = nullptr;
   }

   VkResult ret = VK_SUCCESS;
   for (uint32_t i = 0; i < pPresentInfo->swapchainCount; ++i)
   {
      VkSwapchainKHR swapc = pPresentInfo->pSwapchains[i];

      wsi::swapchain_base *sc = reinterpret_cast<wsi::swapchain_base *>(swapc);
      assert(sc != nullptr);

      res = sc->queue_present(queue, present_info, pPresentInfo->pImageIndices[i]);

      if (pPresentInfo->pResults != nullptr)
      {
         pPresentInfo->pResults[i] = res;
      }

      if (res != VK_SUCCESS && ret == VK_SUCCESS)
      {
         ret = res;
      }
   }

   return ret;
}

VWL_VKAPI_CALL(VkResult)
wsi_layer_vkGetDeviceGroupPresentCapabilitiesKHR(
   VkDevice device, VkDeviceGroupPresentCapabilitiesKHR *pDeviceGroupPresentCapabilities) VWL_API_POST
{
   assert(pDeviceGroupPresentCapabilities != nullptr);

   pDeviceGroupPresentCapabilities->presentMask[0] = 1;
   pDeviceGroupPresentCapabilities->modes = VK_DEVICE_GROUP_PRESENT_MODE_LOCAL_BIT_KHR;

   for (uint32_t i = 1; i < VK_MAX_DEVICE_GROUP_SIZE_KHR; i++)
   {
      pDeviceGroupPresentCapabilities->presentMask[i] = 0;
   }

   return VK_SUCCESS;
}

VWL_VKAPI_CALL(VkResult)
wsi_layer_vkGetDeviceGroupSurfacePresentModesKHR(VkDevice device, VkSurfaceKHR surface,
                                                 VkDeviceGroupPresentModeFlagsKHR *pModes) VWL_API_POST
{
   assert(pModes != nullptr);

   auto &device_data = layer::device_private_data::get(device);
   auto &instance = device_data.instance_data;

   if (!instance.should_layer_handle_surface(device_data.physical_device, surface))
   {
      return device_data.disp.GetDeviceGroupSurfacePresentModesKHR(device, surface, pModes);
   }

   *pModes = VK_DEVICE_GROUP_PRESENT_MODE_LOCAL_BIT_KHR;
   return VK_SUCCESS;
}

VWL_VKAPI_CALL(VkResult)
wsi_layer_vkGetPhysicalDevicePresentRectanglesKHR(VkPhysicalDevice physicalDevice, VkSurfaceKHR surface,
                                                  uint32_t *pRectCount, VkRect2D *pRects) VWL_API_POST
{
   assert(surface);
   assert(pRectCount != nullptr);

   auto &instance = layer::instance_private_data::get(physicalDevice);

   if (!instance.should_layer_handle_surface(physicalDevice, surface))
   {
      return instance.disp.GetPhysicalDevicePresentRectanglesKHR(physicalDevice, surface, pRectCount, pRects);
   }

   VkResult result;
   wsi::surface_properties *props = wsi::get_surface_properties(instance, surface);
   assert(props);

   if (nullptr == pRects)
   {
      *pRectCount = 1;
      result = VK_SUCCESS;
   }
   else if (0 == *pRectCount)
   {
      result = VK_INCOMPLETE;
   }
   else
   {
      *pRectCount = 1;

      VkSurfaceCapabilitiesKHR surface_caps;
      result = props->get_surface_capabilities(physicalDevice, surface, &surface_caps);

      if (result != VK_SUCCESS)
      {
         return result;
      }

      pRects[0].offset.x = 0;
      pRects[0].offset.y = 0;
      pRects[0].extent = surface_caps.currentExtent;
   }

   return result;
}

VWL_VKAPI_CALL(VkResult)
wsi_layer_vkAcquireNextImage2KHR(VkDevice device, const VkAcquireNextImageInfoKHR *pAcquireInfo,
                                 uint32_t *pImageIndex) VWL_API_POST
{
   assert(pAcquireInfo != VK_NULL_HANDLE);
   assert(pAcquireInfo->swapchain != VK_NULL_HANDLE);
   assert(pAcquireInfo->semaphore != VK_NULL_HANDLE || pAcquireInfo->fence != VK_NULL_HANDLE);
   assert(pImageIndex != nullptr);

   auto &device_data = layer::device_private_data::get(device);

   if (!device_data.layer_owns_swapchain(pAcquireInfo->swapchain))
   {
      return device_data.disp.AcquireNextImage2KHR(device, pAcquireInfo, pImageIndex);
   }

   wsi::swapchain_base *sc = reinterpret_cast<wsi::swapchain_base *>(pAcquireInfo->swapchain);

   return sc->acquire_next_image(pAcquireInfo->timeout, pAcquireInfo->semaphore, pAcquireInfo->fence, pImageIndex);
}

VWL_VKAPI_CALL(VkResult)
wsi_layer_vkCreateImage(VkDevice device, const VkImageCreateInfo *pCreateInfo, const VkAllocationCallbacks *pAllocator,
                        VkImage *pImage) VWL_API_POST
{
   auto &device_data = layer::device_private_data::get(device);

   const VkImageSwapchainCreateInfoKHR *image_sc_create_info =
      util::find_extension<VkImageSwapchainCreateInfoKHR>(VK_STRUCTURE_TYPE_IMAGE_SWAPCHAIN_CREATE_INFO_KHR,
         pCreateInfo->pNext);

   if (image_sc_create_info == nullptr || !device_data.layer_owns_swapchain(image_sc_create_info->swapchain))
   {
      return device_data.disp.CreateImage(device_data.device, pCreateInfo, pAllocator, pImage);
   }

   auto sc = reinterpret_cast<wsi::swapchain_base *>(image_sc_create_info->swapchain);
   return sc->create_aliased_image_handle(pCreateInfo, pImage);
}

VWL_VKAPI_CALL(VkResult)
wsi_layer_vkBindImageMemory2(VkDevice device, uint32_t bindInfoCount,
                             const VkBindImageMemoryInfo *pBindInfos) VWL_API_POST
{
   auto &device_data = layer::device_private_data::get(device);

   for (uint32_t i = 0; i < bindInfoCount; i++)
   {
      const VkBindImageMemorySwapchainInfoKHR *bind_sc_info = util::find_extension<VkBindImageMemorySwapchainInfoKHR>(
         VK_STRUCTURE_TYPE_BIND_IMAGE_MEMORY_SWAPCHAIN_INFO_KHR, pBindInfos[i].pNext);

      if (bind_sc_info == nullptr || bind_sc_info->swapchain == VK_NULL_HANDLE ||
          !device_data.layer_owns_swapchain(bind_sc_info->swapchain))
      {
         VkResult result = device_data.disp.BindImageMemory2KHR(device, 1, &pBindInfos[i]);
         if (result != VK_SUCCESS)
         {
            return result;
         }
      }
      else
      {
         auto sc = reinterpret_cast<wsi::swapchain_base *>(bind_sc_info->swapchain);
         VkResult result = sc->bind_swapchain_image(device, &pBindInfos[i], bind_sc_info);
         if (result != VK_SUCCESS)
         {
            return result;
         }
      }
   }
   return VK_SUCCESS;
}<|MERGE_RESOLUTION|>--- conflicted
+++ resolved
@@ -128,7 +128,6 @@
    return sc->acquire_next_image(timeout, semaphore, fence, pImageIndex);
 }
 
-<<<<<<< HEAD
 static VkResult submit_wait_request(VkQueue queue, const VkPresentInfoKHR &present_info,
                                     layer::device_private_data &device_data)
 {
@@ -178,11 +177,8 @@
    return VK_SUCCESS;
 }
 
-VKAPI_ATTR VkResult wsi_layer_vkQueuePresentKHR(VkQueue queue, const VkPresentInfoKHR *pPresentInfo)
-=======
 VWL_VKAPI_CALL(VkResult)
 wsi_layer_vkQueuePresentKHR(VkQueue queue, const VkPresentInfoKHR *pPresentInfo) VWL_API_POST
->>>>>>> 5bf469a2
 {
    assert(queue != VK_NULL_HANDLE);
    assert(pPresentInfo != nullptr);
